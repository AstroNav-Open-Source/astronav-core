import os
os.environ['PYTORCH_ENABLE_MPS_FALLBACK'] = '1'

from ultralytics import YOLO
from pathlib import Path
import argparse

<<<<<<< HEAD
def train_model(create_new=True, model_name='custom_yolo_186_images'):
=======
def train_model(create_new=False, model_name='custom_yolo_186'):
>>>>>>> 0cda262c
    # Base paths
    base_path = Path(__file__).parent.parent.parent / 'runs/detect'
    weights_path = base_path / f'{model_name}/weights/best.pt'
    
    # If updating existing model and weights exist, use them
    if not create_new and weights_path.exists():
        print(f"Updating existing model: {weights_path}")
        model = YOLO(str(weights_path))
    else:
        print("Creating new model from YOLOv8s")
        model = YOLO('yolov8s.pt')

    data_yaml = str(Path(__file__).parent / 'data.yaml')
    model.train(
<<<<<<< HEAD
        data=data_yaml,
        imgsz=1024,          # try 1024 if it fits
        epochs=50,
        batch=8,
        name=model_name,
=======
        data=data_yaml, 
        imgsz=768, 
        epochs=50,
        batch=8, 
        name=model_name,  # Use same name to overwrite
>>>>>>> 0cda262c
        device="mps",
        cache=True,
        workers=2,
        patience=20,
        exist_ok=True
    )

if __name__ == "__main__":
    train_model(create_new=True)
    # train_model(create_new=args.new, model_name=args.name)<|MERGE_RESOLUTION|>--- conflicted
+++ resolved
@@ -5,11 +5,7 @@
 from pathlib import Path
 import argparse
 
-<<<<<<< HEAD
 def train_model(create_new=True, model_name='custom_yolo_186_images'):
-=======
-def train_model(create_new=False, model_name='custom_yolo_186'):
->>>>>>> 0cda262c
     # Base paths
     base_path = Path(__file__).parent.parent.parent / 'runs/detect'
     weights_path = base_path / f'{model_name}/weights/best.pt'
@@ -24,19 +20,11 @@
 
     data_yaml = str(Path(__file__).parent / 'data.yaml')
     model.train(
-<<<<<<< HEAD
         data=data_yaml,
         imgsz=1024,          # try 1024 if it fits
         epochs=50,
         batch=8,
         name=model_name,
-=======
-        data=data_yaml, 
-        imgsz=768, 
-        epochs=50,
-        batch=8, 
-        name=model_name,  # Use same name to overwrite
->>>>>>> 0cda262c
         device="mps",
         cache=True,
         workers=2,
