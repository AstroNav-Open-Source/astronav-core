--- conflicted
+++ resolved
@@ -73,20 +73,11 @@
     for i, s in enumerate(stars[:5]):
         print(f"Star {i}: Pos={s['position']}, Intensity={s['intensity']:.2f}, Vector={s['vector']}")
 
-<<<<<<< HEAD
-if stars:
-     sf = StarFrame( stars)
-     print(sf.intensities())
-     # print(sf.pair_list_intencity())
-else:
-     print("No stars to process")
-=======
     if stars:
         sf = StarFrame( stars)
         print(sf.intensities())
         print(sf.pair_list_intensity())
     else:
         print("No stars to process")
->>>>>>> 50f28fad
 
     visualize_results(img, thresh, stars)