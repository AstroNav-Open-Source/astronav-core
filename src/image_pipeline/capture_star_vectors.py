--- conflicted
+++ resolved
@@ -1,10 +1,6 @@
 import cv2
 import numpy as np
 import matplotlib.pyplot as plt
-<<<<<<< HEAD
-from .star_frame import StarFrame
-=======
->>>>>>> 62cb383c
 import sys
 from pathlib import Path
 sys.path.append(str(Path(__file__).parent))
@@ -68,17 +64,8 @@
                mask = (labels == i).astype(np.uint8)
                intensity = np.mean(img[mask == 1])
 
-<<<<<<< HEAD
-               focal_length = w / (2 * np.tan(np.deg2rad(fov_deg / 2)))
-               dx = (x - cx) / focal_length
-               dy = (y - cy) / focal_length
-               v = np.array([dx, dy, 1])
-               v_unit = v / np.linalg.norm(v)
-
-=======
                # Project pixel to 3D unit ray
                vector = pixels_to_unit_rays([[x, y]], K)
->>>>>>> 62cb383c
                star_data.append({
                     "position": (x, y),
                     "radius": r,
